name: 🔐 Security Scan

on:
  push:
    branches: [ main, develop ]
    paths:
      - 'backend/**'
      - 'frontend/**'
      - 'auth/**'
      - 'package*.json'
      - '**/package*.json'
      - '.github/workflows/security-scan.yml'
  pull_request:
    branches: [ main, develop ]
    paths:
      - 'backend/**'
      - 'frontend/**'
      - 'auth/**'
      - 'package*.json'
      - '**/package*.json'
      - '.github/workflows/security-scan.yml'
  schedule:
    - cron: '0 2 * * 1' # Weekly on Monday at 2 AM UTC
<<<<<<< HEAD
  workflow_dispatch:

permissions:
  contents: read
  security-events: write
=======
  workflow_dispatch: # Allow manual triggers
>>>>>>> 55c507d6

jobs:
  dependency-scan:
    name: 📦 Dependency Security Scan
    runs-on: ubuntu-latest
    steps:
      - name: 🏗️ Checkout code
        uses: actions/checkout@v4

      - name: 🔧 Setup Node.js
        uses: actions/setup-node@v4
        with:
          node-version: '20'
          cache: 'npm'

      - name: 📦 Install dependencies with workspace support
        run: |
          # Install root workspace dependencies first
          npm ci --legacy-peer-deps
          
          # Install workspace dependencies if they exist
          if [ -d "backend" ]; then
            echo "📦 Installing backend dependencies..."
            cd backend && npm ci --legacy-peer-deps && cd ..
          fi
          
          if [ -d "frontend" ]; then
            echo "📦 Installing frontend dependencies..."
            cd frontend && npm ci --legacy-peer-deps && cd ..
          fi
          
          if [ -d "auth" ]; then
            echo "📦 Installing auth dependencies..."
            cd auth && npm ci --legacy-peer-deps && cd ..
          fi

      - name: 🔍 Run npm audit (Root)
        run: |
          echo "🔍 Running npm audit for root workspace..."
          npm audit --audit-level=moderate --json > npm-audit-root.json || true
          
          # Check for high/critical vulnerabilities
          if npm audit --audit-level=high; then
            echo "✅ No high/critical vulnerabilities found in root"
          else
            echo "❌ High/critical vulnerabilities found in root"
            npm audit --audit-level=high
            exit 1
          fi

      - name: 🔍 Run npm audit (Backend)
        run: |
          if [ -d "backend" ]; then
            echo "🔍 Running npm audit for backend..."
            cd backend
            npm audit --audit-level=moderate --json > npm-audit-backend.json || true
            
            # Check for high/critical vulnerabilities
            if npm audit --audit-level=high; then
              echo "✅ No high/critical vulnerabilities found in backend"
            else
              echo "❌ High/critical vulnerabilities found in backend"
              npm audit --audit-level=high
              exit 1
            fi
          else
            echo "⚠️ Backend directory not found - skipping backend audit"
          fi

      - name: 🔍 Run npm audit (Frontend)
        run: |
          if [ -d "frontend" ]; then
            echo "🔍 Running npm audit for frontend..."
            cd frontend
            npm audit --audit-level=moderate --json > npm-audit-frontend.json || true
            
            # Check for high/critical vulnerabilities
            if npm audit --audit-level=high; then
              echo "✅ No high/critical vulnerabilities found in frontend"
            else
              echo "❌ High/critical vulnerabilities found in frontend"
              npm audit --audit-level=high
              exit 1
            fi
          else
            echo "⚠️ Frontend directory not found - skipping frontend audit"
          fi

      - name: 🔍 Run npm audit (Auth)
        run: |
          if [ -d "auth" ]; then
            echo "🔍 Running npm audit for auth service..."
            cd auth
            npm audit --audit-level=moderate --json > npm-audit-auth.json || true
            
            # Check for high/critical vulnerabilities
            if npm audit --audit-level=high; then
              echo "✅ No high/critical vulnerabilities found in auth"
            else
              echo "❌ High/critical vulnerabilities found in auth"
              npm audit --audit-level=high
              exit 1
            fi
          else
            echo "⚠️ Auth directory not found - skipping auth audit"
          fi

      - name: Upload audit reports
        uses: actions/upload-artifact@v3
        if: always()
        with:
          name: npm-audit-reports
          path: |
            backend/npm-audit-backend.json
            frontend/npm-audit-frontend.json

  advanced-security-scan:
    name: Advanced Security Scan
    runs-on: ubuntu-latest
    if: github.event_name == 'push' || github.event_name == 'schedule'
    steps:
      - name: Checkout code
        uses: actions/checkout@v4

      - name: Setup Node.js
        uses: actions/setup-node@v4
        with:
          node-version: '20'
          # Removed problematic cache: 'npm' - using manual cache strategy instead

      - name: Install dependencies
        run: |
          cd backend && npm ci
          cd ../frontend && npm ci

      - name: Install security scanning tools
        run: |
          # Install npm audit (built-in)
          npm install -g npm-audit-fix
          
          # Install better-npm-audit for enhanced reporting
          npm install -g better-npm-audit
          
          # Install retire.js for JavaScript library vulnerability scanning
          npm install -g retire

      - name: Run enhanced npm audit (Backend)
        run: |
          cd backend
          echo "🔍 Running enhanced npm audit for backend..."
          
          # Run npm audit with detailed output
          npm audit --audit-level=moderate --json > npm-audit-backend.json || true
          
          # Run better-npm-audit for enhanced reporting
          better-npm-audit audit --level moderate || true
          
          # Check for high/critical vulnerabilities
          if npm audit --audit-level=high; then
            echo "✅ No high/critical vulnerabilities found in backend"
          else
            echo "❌ High/critical vulnerabilities found in backend"
            npm audit --audit-level=high
            exit 1
          fi

      - name: Run enhanced npm audit (Frontend)
        run: |
          cd frontend
          echo "🔍 Running enhanced npm audit for frontend..."
          
          # Run npm audit with detailed output
          npm audit --audit-level=moderate --json > npm-audit-frontend.json || true
          
          # Run better-npm-audit for enhanced reporting
          better-npm-audit audit --level moderate || true
          
          # Check for high/critical vulnerabilities
          if npm audit --audit-level=high; then
            echo "✅ No high/critical vulnerabilities found in frontend"
          else
            echo "❌ High/critical vulnerabilities found in frontend"
            npm audit --audit-level=high
            exit 1
          fi

      - name: Run Retire.js scan
        run: |
          echo "🔍 Running Retire.js vulnerability scan..."
          
          # Scan backend JavaScript files
          cd backend
          retire --path . --outputformat json --outputpath retire-backend.json || true
          
          # Scan frontend JavaScript files
          cd ../frontend
          retire --path . --outputformat json --outputpath retire-frontend.json || true
          
          echo "✅ Retire.js scan completed"

      - name: Run OSV Scanner (Google's Open Source Vulnerability Scanner)
        run: |
          echo "🔍 Running OSV Scanner..."
          
          # Install OSV Scanner
          curl -L https://github.com/google/osv-scanner/releases/latest/download/osv-scanner_linux_amd64 -o osv-scanner
          chmod +x osv-scanner
          
          # Scan the project
          ./osv-scanner --lockfile backend/package-lock.json --format json --output osv-backend.json || true
          ./osv-scanner --lockfile frontend/package-lock.json --format json --output osv-frontend.json || true
          
          echo "✅ OSV Scanner completed"

      - name: Generate security report
        run: |
          echo "📊 Generating comprehensive security report..."
          
          cat > security-report.md << 'EOF'
          # Security Scan Report
          
          **Date:** $(date -u +%Y-%m-%d)
          **Scan Type:** Comprehensive Security Analysis
          
          ## Tools Used
          - **npm audit**: Built-in Node.js vulnerability scanner
          - **better-npm-audit**: Enhanced npm audit reporting
          - **Retire.js**: JavaScript library vulnerability detection
          - **OSV Scanner**: Google's open source vulnerability scanner
          
          ## Backend Security Status
          - npm audit: $(cd backend && npm audit --audit-level=high > /dev/null 2>&1 && echo "✅ No high/critical issues" || echo "❌ Issues found")
          - Retire.js: $(cd backend && retire --path . > /dev/null 2>&1 && echo "✅ No known vulnerabilities" || echo "⚠️ Potential issues")
          
          ## Frontend Security Status
          - npm audit: $(cd frontend && npm audit --audit-level=high > /dev/null 2>&1 && echo "✅ No high/critical issues" || echo "❌ Issues found")
          - Retire.js: $(cd frontend && retire --path . > /dev/null 2>&1 && echo "✅ No known vulnerabilities" || echo "⚠️ Potential issues")
          
          ## Recommendations
          1. Regularly update dependencies
          2. Monitor security advisories
          3. Use npm audit to check for vulnerabilities
          4. Consider using Dependabot for automated updates
          5. Set up GitHub Security Advisories
          
          ## Alternative Premium Tools
          - **Snyk** (Premium): Advanced vulnerability management
          - **WhiteSource/Mend** (Premium): Comprehensive security scanning
          - **Sonatype Nexus** (Premium): Repository security analysis
          - **Veracode** (Premium): Static application security testing
          
          ## Free GitHub Security Features
          - **Dependabot**: Automatic dependency updates
          - **Security Advisories**: GitHub's vulnerability database
          - **Code Scanning**: GitHub's CodeQL analysis
          - **Secret Scanning**: Detect secrets in code
          
          EOF
          
          echo "Security report generated"

      - name: Upload security reports
        uses: actions/upload-artifact@v3
        if: always()
        with:
          name: security-reports
          path: |
            backend/npm-audit-backend.json
            frontend/npm-audit-frontend.json
            backend/retire-backend.json
            frontend/retire-frontend.json
            osv-backend.json
            osv-frontend.json
            security-report.md

  codeql-analysis:
    name: CodeQL Analysis
    runs-on: ubuntu-latest
    permissions:
      actions: read
      contents: read
      security-events: write
    strategy:
      fail-fast: false
      matrix:
        language: [ 'javascript' ]
    steps:
      - name: Checkout code
        uses: actions/checkout@v4

      - name: Initialize CodeQL
        uses: github/codeql-action/init@v3
        with:
          languages: ${{ matrix.language }}
          queries: security-extended,security-and-quality

      - name: Autobuild
        uses: github/codeql-action/autobuild@v3

      - name: Perform CodeQL Analysis
        uses: github/codeql-action/analyze@v3
        with:
          category: "/language:${{matrix.language}}"

  secret-scan:
    name: Secret Scanning
    runs-on: ubuntu-latest
    steps:
      - name: Checkout code
        uses: actions/checkout@v4
        with:
          fetch-depth: 0

      - name: TruffleHog OSS
        uses: trufflesecurity/trufflehog@main
        with:
          path: ./
          base: main
          head: HEAD
          extra_args: --debug --only-verified

      - name: GitLeaks
        uses: ./.github/actions/gitleaks-action-v2
        env:
          GITHUB_TOKEN: ${{ secrets.GITHUB_TOKEN }}
          # GITLEAKS_LICENSE: ${{ secrets.GITLEAKS_LICENSE }} # Only required for organizaations, not personal repos

  docker-security-scan:
    name: Docker Security Scan
    runs-on: ubuntu-latest
    if: github.event_name == 'push' && (github.ref == 'refs/heads/main' || github.ref == 'refs/heads/develop')
    steps:
      - name: Checkout code
        uses: actions/checkout@v4

      - name: Set up Docker Buildx
        uses: docker/setup-buildx-action@v3

      - name: Build backend image for scanning
        uses: docker/build-push-action@v5
        with:
          context: ./backend
          push: false
          tags: prompt-card-backend:scan
          load: true

      - name: Build frontend image for scanning
        uses: docker/build-push-action@v5
        with:
          context: ./frontend
          push: false
          tags: prompt-card-frontend:scan
          load: true

      - name: Run Trivy vulnerability scanner (Backend)
        uses: aquasecurity/trivy-action@master
        with:
          image-ref: 'prompt-card-backend:scan'
          format: 'sarif'
          output: 'trivy-backend-results.sarif'
          severity: 'CRITICAL,HIGH'

      - name: Run Trivy vulnerability scanner (Frontend)
        uses: aquasecurity/trivy-action@master
        with:
          image-ref: 'prompt-card-frontend:scan'
          format: 'sarif'
          output: 'trivy-frontend-results.sarif'
          severity: 'CRITICAL,HIGH'

      - name: Upload Trivy scan results to GitHub Security tab
        uses: github/codeql-action/upload-sarif@v3
        if: always()
        with:
          sarif_file: |
            trivy-backend-results.sarif
            trivy-frontend-results.sarif

  license-check:
    name: License Compliance Check
    runs-on: ubuntu-latest
    steps:
      - name: Checkout code
        uses: actions/checkout@v4

      - name: Setup Node.js
        uses: actions/setup-node@v4
        with:
          node-version: '20'
          # Removed problematic cache: 'npm' - using manual cache strategy instead

      - name: Install license checker
        run: npm install -g license-checker

      - name: Install dependencies
        run: |
          cd backend && npm ci
          cd ../frontend && npm ci

      - name: Check backend licenses
        run: |
          cd backend
          license-checker --onlyAllow 'MIT;Apache-2.0;BSD-2-Clause;BSD-3-Clause;ISC;CC0-1.0;Unlicense' --json > licenses-backend.json
          
          # Check for restricted licenses
          if license-checker --excludePackages 'fsevents' --restrictedLicenses 'GPL;LGPL;AGPL;CPAL;OSL;QPL;SSPL;EUPL;OFL' --json > restricted-licenses-backend.json; then
            echo "✅ No restricted licenses found in backend"
          else
            echo "❌ Restricted licenses found in backend"
            cat restricted-licenses-backend.json
            exit 1
          fi

      - name: Check frontend licenses
        run: |
          cd frontend
          license-checker --onlyAllow 'MIT;Apache-2.0;BSD-2-Clause;BSD-3-Clause;ISC;CC0-1.0;Unlicense' --json > licenses-frontend.json
          
          # Check for restricted licenses
          if license-checker --excludePackages 'fsevents' --restrictedLicenses 'GPL;LGPL;AGPL;CPAL;OSL;QPL;SSPL;EUPL;OFL' --json > restricted-licenses-frontend.json; then
            echo "✅ No restricted licenses found in frontend"
          else
            echo "❌ Restricted licenses found in frontend"
            cat restricted-licenses-frontend.json
            exit 1
          fi

      - name: Upload license reports
        uses: actions/upload-artifact@v4
        with:
          name: license-reports
          path: |
            backend/licenses-backend.json
            frontend/licenses-frontend.json

  security-policy-check:
    name: Security Policy Compliance
    runs-on: ubuntu-latest
    steps:
      - name: Checkout code
        uses: actions/checkout@v4

      - name: Check for security policy
        run: |
          if [ -f "SECURITY.md" ]; then
            echo "✅ Security policy found"
          else
            echo "⚠️ No security policy found - consider adding SECURITY.md"
            echo "::notice::Consider adding a SECURITY.md file"
          fi

      - name: Check for security configurations
        run: |
          # Check for common security configurations
          echo "Checking security configurations..."
          
          # Check for helmet configuration in backend
          if grep -r "helmet" backend/src/ --include="*.ts" --include="*.js"; then
            echo "✅ Helmet security middleware found"
          else
            echo "⚠️ Helmet security middleware not found"
          fi
          
          # Check for CORS configuration
          if grep -r "cors" backend/src/ --include="*.ts" --include="*.js"; then
            echo "✅ CORS configuration found"
          else
            echo "⚠️ CORS configuration not found"
          fi
          
          # Check for rate limiting
          if grep -r "rate.*limit" backend/src/ --include="*.ts" --include="*.js"; then
            echo "✅ Rate limiting found"
          else
            echo "⚠️ Rate limiting not found"
          fi

  compliance-check:
    name: Compliance Validation
    runs-on: ubuntu-latest
    steps:
      - name: Checkout code
        uses: actions/checkout@v4

      - name: Check GDPR compliance indicators
        run: |
          echo "Checking GDPR compliance indicators..."
          
          # Check for privacy policy
          if find . -name "*privacy*" -o -name "*gdpr*" | grep -q .; then
            echo "✅ Privacy/GDPR documentation found"
          else
            echo "⚠️ No privacy/GDPR documentation found"
          fi
          
          # Check for data handling code
          if grep -r "personal.*data\|PII\|GDPR" . --include="*.ts" --include="*.js" --include="*.md"; then
            echo "✅ Data handling/GDPR references found"
          else
            echo "⚠️ No data handling/GDPR references found"
          fi

      - name: Check for compliance frameworks
        run: |
          # Check for SOC 2 compliance
          if find . -name "*soc2*" -o -name "*compliance*" | grep -q .; then
            echo "✅ Compliance documentation found"
          else
            echo "⚠️ No compliance documentation found"
          fi

  security-summary:
    name: 🔍 Enhanced Security Analysis & Reporting
    runs-on: ubuntu-latest
    needs: [dependency-scan, advanced-security-scan, codeql-analysis, secret-scan, license-check, security-policy-check, compliance-check]
    if: always()
    steps:
      - name: 🏗️ Checkout code
        uses: actions/checkout@v4
        
      - name: 🔍 Generate Detailed Security Analysis
        uses: actions/github-script@v7
        with:
          github-token: ${{ secrets.GITHUB_TOKEN }}
          script: |
            const fs = require('fs').promises;
            const path = require('path');
            
            // Check if comprehensive security issue already exists
            const { data: existingIssues } = await github.rest.issues.listForRepo({
              owner: context.repo.owner,
              repo: context.repo.repo,
              state: 'open',
              labels: 'security,comprehensive-analysis',
              per_page: 10
            });
            
            const hasExistingSecurityIssue = existingIssues.length > 0;
            
            // Collect detailed security findings
            const securityFindings = {
              timestamp: new Date().toISOString(),
              sha: context.sha,
              branch: context.ref.replace('refs/heads/', ''),
              scanResults: {
                dependencyScan: '${{ needs.dependency-scan.result }}',
                advancedScan: '${{ needs.advanced-security-scan.result }}',
                codeqlAnalysis: '${{ needs.codeql-analysis.result }}',
                secretScan: '${{ needs.secret-scan.result }}',
                licenseCheck: '${{ needs.license-check.result }}',
                policyCheck: '${{ needs.security-policy-check.result }}',
                complianceCheck: '${{ needs.compliance-check.result }}'
              },
              criticalIssues: [],
              highIssues: [],
              mediumIssues: [],
              recommendations: []
            };
            
            // Generate detailed findings based on scan results
            const failedScans = Object.entries(securityFindings.scanResults)
              .filter(([key, value]) => value === 'failure')
              .map(([key, _]) => key);
            
            if (failedScans.includes('dependencyScan')) {
              securityFindings.criticalIssues.push({
                type: 'dependency-vulnerability',
                title: 'High/Critical Dependency Vulnerabilities Detected',
                description: 'npm audit found high or critical severity vulnerabilities in project dependencies',
                impact: 'Potential security exploits, data breaches, or service disruption',
                remediation: [
                  'Run `npm audit fix` to automatically resolve fixable vulnerabilities',
                  'For manual fixes, run `npm audit` to see detailed vulnerability information',
                  'Update vulnerable packages to secure versions',
                  'Consider alternative packages if no secure version is available',
                  'Review security advisories for each vulnerability'
                ],
                urgency: 'critical',
                component: 'dependencies'
              });
            }
            
            if (failedScans.includes('codeqlAnalysis')) {
              securityFindings.highIssues.push({
                type: 'code-vulnerability',
                title: 'Code Analysis Security Issues Found',
                description: 'CodeQL static analysis detected potential security vulnerabilities in source code',
                impact: 'Code-level security flaws that could lead to exploits',
                remediation: [
                  'Review CodeQL security findings in the Security tab',
                  'Fix detected SQL injection, XSS, or other security vulnerabilities',
                  'Implement input validation and sanitization',
                  'Follow secure coding practices',
                  'Add security-focused unit tests'
                ],
                urgency: 'high',
                component: 'source-code'
              });
            }
            
            if (failedScans.includes('secretScan')) {
              securityFindings.criticalIssues.push({
                type: 'secret-exposure',
                title: 'Secrets or API Keys Detected in Code',
                description: 'Secret scanning found potential API keys, tokens, or credentials in the codebase',
                impact: 'Exposed credentials could lead to unauthorized access to external services',
                remediation: [
                  'Immediately rotate any exposed API keys or credentials',
                  'Move secrets to environment variables or secure secret management',
                  'Add secrets to .gitignore to prevent future exposure',
                  'Use GitHub Dependabot secrets scanning',
                  'Implement pre-commit hooks to prevent secret commits'
                ],
                urgency: 'critical',
                component: 'credentials'
              });
            }
            
            if (failedScans.includes('licenseCheck')) {
              securityFindings.mediumIssues.push({
                type: 'license-compliance',
                title: 'License Compliance Issues Detected',
                description: 'Project dependencies contain licenses that may not be compatible with project requirements',
                impact: 'Potential legal or compliance issues with dependency licensing',
                remediation: [
                  'Review license report to identify problematic licenses',
                  'Replace dependencies with restrictive licenses',
                  'Update license policy to allow certain licenses if appropriate',
                  'Consult legal team for complex license compatibility issues'
                ],
                urgency: 'medium',
                component: 'licensing'
              });
            }
            
            // Calculate security score
            const totalScans = Object.keys(securityFindings.scanResults).length;
            const passedScans = Object.values(securityFindings.scanResults)
              .filter(result => result === 'success').length;
            const securityScore = Math.round((passedScans / totalScans) * 100);
            
            // Generate recommendations
            if (securityScore < 60) {
              securityFindings.recommendations.push(
                'URGENT: Multiple security scans failing - immediate security review required',
                'Implement comprehensive security testing in CI/CD pipeline',
                'Consider security consultation for architecture review'
              );
            } else if (securityScore < 80) {
              securityFindings.recommendations.push(
                'Address failing security scans before next release',
                'Implement additional security monitoring',
                'Schedule regular security audits'
              );
            } else {
              securityFindings.recommendations.push(
                'Maintain current security practices',
                'Continue regular security scanning',
                'Monitor for new vulnerabilities in dependencies'
              );
            }
            
            // Generate comprehensive security report
            const securityReport = `# 🔍 Comprehensive Security Analysis Report
            
**Scan Date:** ${securityFindings.timestamp}  
**Commit SHA:** ${securityFindings.sha}  
**Branch:** ${securityFindings.branch}  
**Security Score:** ${securityScore}%

## 📊 Security Scan Results

| Scan Type | Status | Impact |
|-----------|--------|---------|
| Dependency Vulnerabilities | ${securityFindings.scanResults.dependencyScan === 'success' ? '✅ Pass' : '❌ **FAIL**'} | ${securityFindings.scanResults.dependencyScan === 'success' ? 'Low' : 'Critical'} |
| Advanced Security Analysis | ${securityFindings.scanResults.advancedScan === 'success' ? '✅ Pass' : '❌ **FAIL**'} | ${securityFindings.scanResults.advancedScan === 'success' ? 'Low' : 'High'} |
| Code Analysis (CodeQL) | ${securityFindings.scanResults.codeqlAnalysis === 'success' ? '✅ Pass' : '❌ **FAIL**'} | ${securityFindings.scanResults.codeqlAnalysis === 'success' ? 'Low' : 'High'} |
| Secret Scanning | ${securityFindings.scanResults.secretScan === 'success' ? '✅ Pass' : '❌ **FAIL**'} | ${securityFindings.scanResults.secretScan === 'success' ? 'Low' : 'Critical'} |
| License Compliance | ${securityFindings.scanResults.licenseCheck === 'success' ? '✅ Pass' : '❌ **FAIL**'} | ${securityFindings.scanResults.licenseCheck === 'success' ? 'Low' : 'Medium'} |
| Security Policy | ${securityFindings.scanResults.policyCheck === 'success' ? '✅ Pass' : '⚠️ Needs Attention'} | Low |
| Compliance Check | ${securityFindings.scanResults.complianceCheck === 'success' ? '✅ Pass' : '⚠️ Needs Attention'} | Low |

${securityFindings.criticalIssues.length > 0 ? `
## 🚨 CRITICAL SECURITY ISSUES (${securityFindings.criticalIssues.length})

${securityFindings.criticalIssues.map((issue, index) => `
### ${index + 1}. ${issue.title}

**Type:** ${issue.type}  
**Component:** ${issue.component}  
**Urgency:** ${issue.urgency.toUpperCase()}

**Description:**  
${issue.description}

**Impact:**  
${issue.impact}

**Remediation Steps:**
${issue.remediation.map(step => `- ${step}`).join('\n')}

---
`).join('\n')}
` : '## ✅ No Critical Security Issues Found'}

${securityFindings.highIssues.length > 0 ? `
## ⚠️ HIGH PRIORITY ISSUES (${securityFindings.highIssues.length})

${securityFindings.highIssues.map((issue, index) => `
### ${index + 1}. ${issue.title}

**Type:** ${issue.type}  
**Component:** ${issue.component}  
**Urgency:** ${issue.urgency.toUpperCase()}

**Description:**  
${issue.description}

**Impact:**  
${issue.impact}

**Remediation Steps:**
${issue.remediation.map(step => `- ${step}`).join('\n')}

---
`).join('\n')}
` : ''}

${securityFindings.mediumIssues.length > 0 ? `
## 📋 MEDIUM PRIORITY ISSUES (${securityFindings.mediumIssues.length})

${securityFindings.mediumIssues.map((issue, index) => `
### ${index + 1}. ${issue.title}

**Type:** ${issue.type}  
**Component:** ${issue.component}  

**Description:** ${issue.description}  
**Impact:** ${issue.impact}

**Remediation:** ${issue.remediation.join(', ')}

`).join('\n')}
` : ''}

## 💡 Security Recommendations

${securityFindings.recommendations.map(rec => `- ${rec}`).join('\n')}

## 🔧 Quick Action Items

1. **Immediate (0-24 hours):**
${securityFindings.criticalIssues.length > 0 ? securityFindings.criticalIssues.map(issue => `   - Fix ${issue.title.toLowerCase()}`).join('\n') : '   - No immediate actions required'}

2. **Short-term (1-7 days):**
${securityFindings.highIssues.length > 0 ? securityFindings.highIssues.map(issue => `   - Address ${issue.title.toLowerCase()}`).join('\n') : '   - Monitor security scan results'}

3. **Medium-term (1-4 weeks):**
   - Implement additional security controls
   - Regular security training for development team
   - Review and update security policies

## 📈 Security Trends

- **Current Score:** ${securityScore}%
- **Previous Score:** N/A (baseline)
- **Trend:** Establishing baseline

---

*This report was automatically generated by the Enhanced Security Analysis system.*
*Next scan scheduled: Weekly on Monday at 2 AM UTC*
*For questions or concerns, please review the Security Policy in the repository.*
`;

            // Only create/update issue if there are actual security concerns or no existing issue
            if (!hasExistingSecurityIssue && (securityFindings.criticalIssues.length > 0 || securityFindings.highIssues.length > 0 || securityScore < 80)) {
              // Create new comprehensive security issue
              await github.rest.issues.create({
                owner: context.repo.owner,
                repo: context.repo.repo,
                title: `🔍 Comprehensive Security Analysis - Score: ${securityScore}% (${securityFindings.criticalIssues.length} Critical, ${securityFindings.highIssues.length} High Priority)`,
                body: securityReport,
                labels: ['security', 'comprehensive-analysis', 'priority:high', 'automated']
              });
              
              console.log('Created comprehensive security analysis issue');
            } else if (hasExistingSecurityIssue) {
              console.log('Existing security issue found - not creating duplicate');
              
              // Update existing issue with latest findings
              const existingIssue = existingIssues[0];
              await github.rest.issues.createComment({
                owner: context.repo.owner,
                repo: context.repo.repo,
                issue_number: existingIssue.number,
                body: `## 🔄 Updated Security Analysis

**Latest Scan:** ${securityFindings.timestamp}  
**Commit:** ${securityFindings.sha}  
**Security Score:** ${securityScore}%

**Status Update:**
${Object.entries(securityFindings.scanResults).map(([scan, result]) => 
  `- ${scan}: ${result === 'success' ? '✅' : '❌'}`
).join('\n')}

${securityFindings.criticalIssues.length > 0 || securityFindings.highIssues.length > 0 ? 
  '**Action Required:** Security issues still present - see full analysis above.' : 
  '**Status:** Security posture improved - continue monitoring.'}

---
*Automated update from security scanning workflow*`
              });
            } else {
              console.log(`Security posture is good (${securityScore}%) - no action needed`);
            }
            
            // Always generate step summary
            core.summary.addRaw(`
            ## 🔍 Security Scan Summary
            
            **Security Score: ${securityScore}%**
            
            | Component | Status | Action Required |
            |-----------|---------|-----------------|
            ${Object.entries(securityFindings.scanResults).map(([scan, result]) => 
              `| ${scan} | ${result === 'success' ? '✅ Pass' : '❌ Fail'} | ${result === 'success' ? 'None' : 'Review findings'} |`
            ).join('\n')}
            
            ${securityFindings.criticalIssues.length > 0 ? `⚠️ **${securityFindings.criticalIssues.length} Critical Issues** require immediate attention` : ''}
            ${securityFindings.highIssues.length > 0 ? `📋 **${securityFindings.highIssues.length} High Priority Issues** need resolution` : ''}
            `);
            
            await core.summary.write();

      # - name: Notify security team
      #   if: failure()
      #   uses: ./.github/actions/action-slack-v3
      #   with:
      #     status: failure
      #     channel: '#security'
      #     message: |
      #       🚨 Security scan failed for ${{ github.ref }}
      #       Commit: ${{ github.sha }}
      #       Author: ${{ github.actor }}
      #       Please review security findings immediately.
      #   env:
      #     SLACK_WEBHOOK_URL: ${{ secrets.SECURITY_SLACK_WEBHOOK_URL }}<|MERGE_RESOLUTION|>--- conflicted
+++ resolved
@@ -21,15 +21,11 @@
       - '.github/workflows/security-scan.yml'
   schedule:
     - cron: '0 2 * * 1' # Weekly on Monday at 2 AM UTC
-<<<<<<< HEAD
-  workflow_dispatch:
+  workflow_dispatch: # Allow manual triggers
 
 permissions:
   contents: read
   security-events: write
-=======
-  workflow_dispatch: # Allow manual triggers
->>>>>>> 55c507d6
 
 jobs:
   dependency-scan:
