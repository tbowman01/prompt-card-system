{
  "name": "prompt-card-frontend",
  "version": "1.0.0",
  "private": true,
  "scripts": {
    "dev": "next dev",
    "build": "next build",
    "start": "next start",
    "lint": "next lint",
    "test": "jest --passWithNoTests",
    "test:watch": "jest --watch",
    "type-check": "tsc --noEmit"
  },
  "dependencies": {
    "next": "14.2.30",
    "react": "18.3.1",
    "react-dom": "18.3.1",
    "socket.io-client": "^4.7.2",
    "swr": "^2.2.0"
  },
  "engines": {
    "node": ">=20.0.0",
    "npm": ">=9.0.0"
  },
  "devDependencies": {
    "@testing-library/jest-dom": "^6.0.0",
    "@testing-library/react": "^14.0.0",
    "@types/node": "20.14.2",
    "@types/react": "18.3.3",
    "@types/react-dom": "18.3.0",
    "@typescript-eslint/eslint-plugin": "^7.18.0",
    "@typescript-eslint/parser": "^7.18.0",
<<<<<<< HEAD
    "autoprefixer": "10.4.21",
    "eslint": "8.57.0",
=======
    "autoprefixer": "10.4.19",
    "eslint": "8.57.1",
>>>>>>> 8cbcee38
    "eslint-config-next": "14.2.30",
    "jest": "^29.0.0",
    "jest-environment-jsdom": "^29.0.0",
    "postcss": "8.4.38",
    "tailwindcss": "3.4.4",
    "typescript": "5.4.5"
  }
}<|MERGE_RESOLUTION|>--- conflicted
+++ resolved
@@ -30,13 +30,8 @@
     "@types/react-dom": "18.3.0",
     "@typescript-eslint/eslint-plugin": "^7.18.0",
     "@typescript-eslint/parser": "^7.18.0",
-<<<<<<< HEAD
     "autoprefixer": "10.4.21",
-    "eslint": "8.57.0",
-=======
-    "autoprefixer": "10.4.19",
     "eslint": "8.57.1",
->>>>>>> 8cbcee38
     "eslint-config-next": "14.2.30",
     "jest": "^29.0.0",
     "jest-environment-jsdom": "^29.0.0",
